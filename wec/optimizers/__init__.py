# wec/optimizers/__init__.py
from abc import ABC, abstractmethod
from typing import List
from ..domain.geometry import Geometry
from ..domain.static_levels import StaticLevels
from ..domain.hydrological_series import HydrologicalSeries

class AbstractOptimizer(ABC):
    """Интерфейс любой стратегии подбора ΔV_t."""
    @abstractmethod
    def compute_dV(
        self,
        geom: Geometry,
        levels: StaticLevels,
        series: HydrologicalSeries,
        modes: List,
    ) -> List[float]: ...

# фабрика для удобства
def get(name: str = "greedy") -> AbstractOptimizer:
    if name == "greedy":
        from .greedy import GreedyOptimizer
        return GreedyOptimizer()
<<<<<<< HEAD
    if name == "pyomo":
        from .pyomo_optimizer import PyomoOptimizer
        return PyomoOptimizer()
=======
    if name == "dynamic":
        from .dynamic import DynamicOptimizer
        return DynamicOptimizer()
>>>>>>> 7ed06669
    raise ValueError(f"Unknown optimizer '{name}'")<|MERGE_RESOLUTION|>--- conflicted
+++ resolved
@@ -21,13 +21,10 @@
     if name == "greedy":
         from .greedy import GreedyOptimizer
         return GreedyOptimizer()
-<<<<<<< HEAD
     if name == "pyomo":
         from .pyomo_optimizer import PyomoOptimizer
         return PyomoOptimizer()
-=======
     if name == "dynamic":
         from .dynamic import DynamicOptimizer
         return DynamicOptimizer()
->>>>>>> 7ed06669
     raise ValueError(f"Unknown optimizer '{name}'")